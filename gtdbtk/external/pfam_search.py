###############################################################################
#                                                                             #
#    This program is free software: you can redistribute it and/or modify     #
#    it under the terms of the GNU General Public License as published by     #
#    the Free Software Foundation, either version 3 of the License, or        #
#    (at your option) any later version.                                      #
#                                                                             #
#    This program is distributed in the hope that it will be useful,          #
#    but WITHOUT ANY WARRANTY; without even the implied warranty of           #
#    MERCHANTABILITY or FITNESS FOR A PARTICULAR PURPOSE.  See the            #
#    GNU General Public License for more details.                             #
#                                                                             #
#    You should have received a copy of the GNU General Public License        #
#    along with this program. If not, see <http://www.gnu.org/licenses/>.     #
#                                                                             #
###############################################################################

import logging
import multiprocessing as mp
import os
import sys
from collections import defaultdict

from gtdbtk.exceptions import GTDBTkExit
from .pypfam.Scan.PfamScan import PfamScan
from ..tools import sha256, file_has_checksum


class PfamSearch(object):
    """Runs pfam_search.pl over a set of genomes."""

    def __init__(self,
                 threads,
                 pfam_hmm_dir,
                 protein_file_suffix,
                 pfam_suffix,
                 pfam_top_hit_suffix,
                 checksum_suffix,
                 output_dir):
        """Initialization."""

        self.threads = threads
        self.cpus_per_genome = 1
        self.pfam_hmm_dir = pfam_hmm_dir
        self.protein_file_suffix = protein_file_suffix
        self.pfam_suffix = pfam_suffix
        self.pfam_top_hit_suffix = pfam_top_hit_suffix
        self.checksum_suffix = checksum_suffix
        self.output_dir = output_dir
        self.logger = logging.getLogger('timestamp')

    def _topHit(self, pfam_file):
        """Determine top hits to PFAMs.

        A gene may be assigned to multiple
        PFAM families from the same clan. The
        search_pfam.pl script takes care of
        most of these issues and here the results
        are simply parsed.

        Parameters
        ----------
        pfam_file : str
            Name of file containing hits to PFAM HMMs.
        """

        assembly_dir, filename = os.path.split(pfam_file)
        genome_id = filename.replace(self.pfam_suffix, '')
        output_tophit_file = os.path.join(self.output_dir, genome_id, filename.replace(self.pfam_suffix,
                                                                                       self.pfam_top_hit_suffix))

        tophits = defaultdict(dict)
        with open(pfam_file, 'r') as fh_pfam:
            for line in fh_pfam:
                if line[0] == '#' or not line.strip():
                    continue

                line_split = line.split()
                gene_id = line_split[0]
                hmm_id = line_split[5]
                evalue = float(line_split[12])
                bitscore = float(line_split[11])
                if gene_id in tophits:
                    if hmm_id in tophits[gene_id]:
                        if bitscore > tophits[gene_id][hmm_id][1]:
                            tophits[gene_id][hmm_id] = (evalue, bitscore)
                    else:
                        tophits[gene_id][hmm_id] = (evalue, bitscore)
                else:
                    tophits[gene_id][hmm_id] = (evalue, bitscore)

        with open(output_tophit_file, 'w') as fout:
            fout.write('Gene Id\tTop hits (Family id,e-value,bitscore)\n')
            for gene_id, hits in tophits.iteritems():
                hit_str = []
                for hmm_id, stats in hits.iteritems():
                    hit_str.append(hmm_id + ',' + ','.join(map(str, stats)))
                fout.write('%s\t%s\n' % (gene_id, ';'.join(hit_str)))

        # calculate checksum
        checksum = sha256(output_tophit_file)
        with open(output_tophit_file + self.checksum_suffix, 'w') as fout:
            fout.write(checksum)

    def _workerThread(self, queueIn, queueOut):
        """Process each data item in parallel."""
        while True:
<<<<<<< HEAD
            gene_file = queueIn.get(block=True, timeout=None)
            if gene_file is None:
                break

            genome_dir, filename = os.path.split(gene_file)
            genome_id = filename.replace(self.protein_file_suffix, '')
            output_hit_file = os.path.join(self.output_dir, genome_id, filename.replace(self.protein_file_suffix,
                                                                                        self.pfam_suffix))

            output_tophit_file = os.path.join(self.output_dir, genome_id, filename.replace(self.pfam_suffix,
                                                                                           self.pfam_top_hit_suffix))
=======
            queue_next = queueIn.get(block=True, timeout=None)
            if queue_next is None:
                break
            genome_id, gene_file = queue_next

            output_hit_file = os.path.join(self.output_dir, genome_id, '{}{}'.format(genome_id, self.pfam_suffix))
            output_tophit_file = os.path.join(self.output_dir, genome_id, '{}{}'.format(genome_id, self.pfam_top_hit_suffix))
>>>>>>> af5688ed

            # Genome has already been processed
            if file_has_checksum(output_hit_file) and file_has_checksum(output_tophit_file):
                self.logger.info('Skipping result from a previous run: {}'.format(genome_id))

            # Process this genome
            else:
                pfam_scan = PfamScan(cpu=self.cpus_per_genome, fasta=gene_file, dir=self.pfam_hmm_dir)
                pfam_scan.search()
                pfam_scan.write_results(output_hit_file, None, None, None, None)

                # calculate checksum
                checksum = sha256(output_hit_file)
                with open(output_hit_file + self.checksum_suffix, 'w') as fout:
                    fout.write(checksum)

                # identify top hit for each gene
                self._topHit(output_hit_file)

            queueOut.put(gene_file)

    def _writerThread(self, numDataItems, writerQueue):
        """Store or write results of worker threads in a single thread."""
        processedItems = 0
        while True:
            a = writerQueue.get(block=True, timeout=None)
            if a is None:
                break

            processedItems += 1
            statusStr = '==> Finished processing %d of %d (%.1f%%) genomes.' % (processedItems,
                                                                                numDataItems,
                                                                                float(processedItems) * 100 / numDataItems)
            sys.stdout.write('%s\r' % statusStr)
            sys.stdout.flush()
        sys.stdout.write('\n')

    def run(self, gene_files):
        """Annotate genes with Pfam HMMs.

        Parameters
        ----------
        gene_files : iterable
            Gene files in FASTA format to process.
        """

        self.cpus_per_genome = max(1, self.threads / len(gene_files))

        # populate worker queue with data to process
        workerQueue = mp.Queue()
        writerQueue = mp.Queue()

        for f in gene_files:
            workerQueue.put(f)

        for _ in range(self.threads):
            workerQueue.put(None)

        try:
            workerProc = [mp.Process(target=self._workerThread, args=(
                workerQueue, writerQueue)) for _ in range(self.threads)]
            writeProc = mp.Process(target=self._writerThread, args=(
                len(gene_files), writerQueue))

            writeProc.start()

            for p in workerProc:
                p.start()

            for p in workerProc:
                p.join()
                if p.exitcode != 0:
                    raise GTDBTkExit('An error was encountered while running hmmsearch.')

            writerQueue.put(None)
            writeProc.join()
        except Exception:
            for p in workerProc:
                p.terminate()
            writeProc.terminate()
            raise<|MERGE_RESOLUTION|>--- conflicted
+++ resolved
@@ -105,19 +105,6 @@
     def _workerThread(self, queueIn, queueOut):
         """Process each data item in parallel."""
         while True:
-<<<<<<< HEAD
-            gene_file = queueIn.get(block=True, timeout=None)
-            if gene_file is None:
-                break
-
-            genome_dir, filename = os.path.split(gene_file)
-            genome_id = filename.replace(self.protein_file_suffix, '')
-            output_hit_file = os.path.join(self.output_dir, genome_id, filename.replace(self.protein_file_suffix,
-                                                                                        self.pfam_suffix))
-
-            output_tophit_file = os.path.join(self.output_dir, genome_id, filename.replace(self.pfam_suffix,
-                                                                                           self.pfam_top_hit_suffix))
-=======
             queue_next = queueIn.get(block=True, timeout=None)
             if queue_next is None:
                 break
@@ -125,7 +112,6 @@
 
             output_hit_file = os.path.join(self.output_dir, genome_id, '{}{}'.format(genome_id, self.pfam_suffix))
             output_tophit_file = os.path.join(self.output_dir, genome_id, '{}{}'.format(genome_id, self.pfam_top_hit_suffix))
->>>>>>> af5688ed
 
             # Genome has already been processed
             if file_has_checksum(output_hit_file) and file_has_checksum(output_tophit_file):
