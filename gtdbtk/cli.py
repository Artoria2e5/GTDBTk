--- conflicted
+++ resolved
@@ -1,5 +1,4 @@
 import argparse
-import tempfile
 from contextlib import contextmanager
 
 from gtdbtk.biolib_lite.custom_help_formatter import ChangeTempAction
@@ -347,13 +346,8 @@
             __pplacer_cpus(grp)
             __force(grp)
             __scratch_dir(grp)
-<<<<<<< HEAD
-            __recalculate_red(grp)
+            #__recalculate_red(grp)
             __split_tree(grp)
-=======
-            # __recalculate_red(grp)
-            # __split_tree(grp)
->>>>>>> aec940ae
             __min_af(grp)
             __temp_dir(grp)
             __debug(grp)
@@ -428,13 +422,8 @@
             __cpus(grp)
             __pplacer_cpus(grp)
             __scratch_dir(grp)
-<<<<<<< HEAD
             __split_tree(grp)
-            __recalculate_red(grp)
-=======
-            # __split_tree(grp)
-            # __recalculate_red(grp)
->>>>>>> aec940ae
+            #__recalculate_red(grp)
             __min_af(grp)
             __temp_dir(grp)
             __debug(grp)
