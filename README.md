# GTDB-Tk

[![version status](https://img.shields.io/pypi/v/gtdbtk.svg)](https://pypi.python.org/pypi/gtdbtk)
[![Bioconda](https://img.shields.io/conda/vn/bioconda/gtdbtk.svg?color=green)](https://anaconda.org/bioconda/gtdbtk)
[![Downloads](https://pepy.tech/badge/gtdbtk/month)](https://pepy.tech/project/gtdbtk)

GTDB-Tk is a software toolkit for assigning objective taxonomic classifications to bacterial and archaeal genomes. It is designed to work with recent advances that allow hundreds or thousands of metagenome-assembled genomes (MAGs) to be obtained directly from environmental samples. It can also be applied to isolate and single-cell genomes. The GTDB-Tk is open source and released under the [GNU General Public License (Version 3)](https://www.gnu.org/licenses/gpl-3.0.en.html).

Notifications about GTDB-Tk releases will be available through the GTDB Twitter account (https://twitter.com/ace_gtdb).

Please visit the GTDB-Tk [github page](https://github.com/Ecogenomics/GTDBTk) for the latest updates about the software.


* [Announcements](#announcements)
* [Hardware requirements](#hardware-requirements)
* [Dependencies](#dependencies)
  * [Python libraries](#python-libraries)
  * [Third-party software](#third-party-software)
  * [GTDB-Tk reference data](#gtdb-tk-reference-data)
* [Installation](#installation)
  * [pip installation](#pip-installation)
  * [Bioconda installation](#bioconda-installation)
  * [Testing installation](#testing-installation)
* [FAQ](docs/faq.md)
* [Quick start](#quick-start)
* [Classify workflow](#classify-workflow)
* [Validating species assignments with ANI](#validating-species-assignments-with-average-nucleotide-identity)
* [Classification summary file](#classification-summary-file)
* [<i>De novo</i> workflow](#de-novo-workflow)
* [Individual steps](#individual-steps)
* [References](#references)

## Announcements

**Note (????)**:
* GTDB-Tk v0.3.3 has been released (**we recommend all users update to this version**)
    * Genomes processed with Prodigal/HMMER will be skipped if an output file is found.
    * Translation table prediction is now done using a logistic classifier.
<<<<<<< HEAD
    * Logging output coloured in terminal window.
    * `--debug` (`-d`) flag added to output debugging information.
=======
    * Genomes supplied with the `--genes` flag will be treated as called genes.
        * Prodigal will be skipped.
        * TIGR/PFAM markers will be run on the supplied genomes.
        * Be sure to check the file extension `-x` is provided.
    * Fixed an issue where the `root` command would fail when run independently.
    * pplacer progress is now displayed.
>>>>>>> f78c6037
    * # ????

**Note (July 12, 2019)**:
   * FastANI calculations are more robust.
   * Optimisation of RED calculations.
   * Improved output messages when errors are encountered.

**Note (July 08, 2019)**:
* GTDB-Tk v0.3.1 has been released:
  * Pplacer taxonomy is now available in the summary file.
  * FastANI species assignment will be selected over phylogenetic placement (Topology case).
  
**Note (June 21, 2019)**:
* GTDB-Tk v0.3.0 has been released:
  * Best translation table displayed in summary file.
  * GTDB-Tk now supports gzipped genomes as inputs (--extension .gz).
  * By default, GTDB-Tk uses precalculated RED values.
  * New option to recalculate RED value during classify step (--recalculate_red).
  * New option to export the untrimmed reference MSA files.
  * New option to skip_trimming during align step.
  * New option to use a custom taxonomy file when rooting a tree.
  * New [FAQ](docs/faq.md) page available.
  * New output structure.
  * This version requires a new version of the GTDB-Tk data package (gtdbtk_r89_data.tar.gz) available [here](https://data.ace.uq.edu.au/public/gtdb/data/releases/release89/89.0/)
  
[Previous announcements](docs/announcements.md)


## Hardware requirements
- ~100Gb of memory to run
- ~27Gb of storage
- ~1 hour per 1,000 genomes when using 64 CPUs

## Dependencies

### Python libraries

GTDB-Tk is designed for Python 2.7 and requires the following Python libraries:
* [dendropy](http://dendropy.org/)  >=4.1.0: Python library for phylogenetics.
* [future](https://python-future.org/index.html) >= 0.15.2: Clean single-source support for Python 3 and 2
* [SciPy Stack](https://www.scipy.org/install.html): at least the Matplotlib, NumPy, and SciPy libraries.

Dendropy and future will be installed as part of GTDB-Tk when installing via pip (see below). The **SciPy Stack** must be installed separately.

### Third-party software

GTDB-Tk makes use of the following 3rd party dependencies and assumes these are on your system path:
* [Prodigal](http://compbio.ornl.gov/prodigal/) >= 2.6.2: Hyatt D, et al. 2012. Gene and translation initiation site prediction in metagenomic sequences. <i>Bioinformatics</i>, 28, 2223-2230.
* [HMMER](http://hmmer.org/) >= 3.1: Eddy SR. 2011. Accelerated profile HMM searches. <i>PLoS Comp. Biol.</i>, 7, e1002195.
* [pplacer](http://matsen.fhcrc.org/pplacer/) >= 1.1: Matsen F, et al. 2010. pplacer: linear time maximum-likelihood and Bayesian phylogenetic placement of sequences onto a fixed reference tree. <i>BMC Bioinformatics</i>, 11, 538.
* [FastANI](https://github.com/ParBLiSS/FastANI) >= 1.0: Jain C, et al. 2018. High-throughput ANI analysis of 90K prokaryotic genomes reveals clear species boundaries. <i>Nature Communication</i>, 5114.
* [FastTree](http://www.microbesonline.org/fasttree/) >= 2.1.9: Price MN, et al. 2010 FastTree 2 -- Approximately Maximum-Likelihood Trees for Large Alignments. <i>PLoS ONE</i>, 5, e9490.

Please cite these tools if you use GTDB-Tk in your work.

### GTDB-Tk reference data

GTDB-Tk requires ~27G+ of external data that need to be downloaded and unarchived:
```
wget https://data.ace.uq.edu.au/public/gtdb/data/releases/release89/89.0/gtdbtk_r89_data.tar.gz
tar xvzf gtdbtk_r89_data.tar.gz
```

Reference data for prior releases of GTDB-Tk are available at:
```
wget https://data.ace.uq.edu.au/public/gtdbtk
```

## Installation

### pip installation

Once dependencies are installed, GTDB-Tk can be installed using [pip](https://pypi.python.org/pypi/gtdbtk):
```
> pip install gtdbtk
```
GTDB-Tk requires an environmental variable named GTDBTK_DATA_PATH to be set to the directory containing the data downloaded from https://data.ace.uq.edu.au/public/gtdbtk/.
```
export GTDBTK_DATA_PATH=/path/to/release/package/
```
Alternatively, you can permanently add this variable to your .bash_profile as described [here](https://unix.stackexchange.com/questions/26047/how-to-correctly-add-a-path-to-path).

You may also wish to add the GTDB-Tk binary file to your .bash_profile:
```
echo 'alias gtdbtk="python ~/.local/bin/gtdbtk"' >> ~/.bashrc
```

### Bioconda installation

A Bioconda recipe is available as an alternative installation source (thanks to [Natasha](https://github.com/npavlovikj) for starting it). You can find the recipe here: https://anaconda.org/bioconda/gtdbtk

The GTDB-Tk reference data is not available as a part of the recipe, but it can be automatically downloaded to the conda package by executing the command: `download-db.sh`


### Testing installation

You can test your GTDB-Tk installation by running:
```
gtdbtk test --out_dir <path>
```
This applies the classify workflow (classify_wf) to three archaeal genomes. It creates two folders in the output directory: the result directory and the genomes directory which is used as input to GTDB-Tk.

## Quick start

The functionality provided by GTDB-Tk can be accessed through the help menu:
```
> gtdbtk -h
```

Usage information about each method can also be accessed through their specific help menu, e.g.:
```
> gtdbtk classify_wf -h
```

## Classify workflow

The classify workflow consists of three steps: *identify*, *align*, and *classify*. The *identify* step calls genes using [Prodigal](http://compbio.ornl.gov/prodigal/), and uses HMM models and the [HMMER](http://hmmer.org/) package to identify the 120 bacterial and 122 archaeal marker genes used for phylogenetic inference. Multiple sequence alignments (MSA) are obtained by aligning marker genes to their respective HMM model. The *align* step concatenates the aligned marker genes and filters the concatenated MSA to approximately 5,000 amino acids. Finally, the *classify* step uses [pplacer](http://matsen.fhcrc.org/pplacer/) to find the maximum-likelihood placement of each genome in the GTDB-Tk reference tree. GTDB-Tk classifies each genome based on its placement in the reference tree, its relative evolutionary divergence, and/or average nucleotide identity (ANI) to reference genomes.
 
The classify workflow can be run as follows:
```
> gtdbtk classify_wf --genome_dir <my_genomes> --out_dir <output_dir>
```
This will process all genomes in the directory <my_genomes> using both bacterial and archaeal marker sets and place the results in <output_dir>. Genomes must be in FASTA format (gzip with the extension .gz is acceptable). The location of genomes can also be specified using a batch file with the --batchfile flag. The batch file is a two column file indicating the location of each genome and the desired genome identifier (i.e., a Newick compatible alphanumeric string). These fields must be separated by a tab.

The workflow supports several optional flags, including:
* min_perc_aa: allows filtering of genomes below a specified percentage of amino acids in the MSA
* cpus: maximum number of CPUs to use

For other flags please consult the command line interface.

Here is an example run of this workflow:
```
> gtdbtk classify_wf --cpus 24 --genome_dir ./my_genomes --out_dir gtdbtk_output
```

The taxonomic classification of each bacterial and archaeal genome is contained in the \<prefix\>.bac120.summary.tsv and \<prefix\>.ar122.summary.tsv output files.

##### Additional output files 

Each step of the classify workflow generates a number of files that can be consulted for additional information about the processed genomes.

Identify step:
* identify/\<prefix\>.bac120.markers_summary.tsv: summary of unique, duplicated, and missing markers within the 120 bacterial marker set for each submitted genome.
* identify/\<prefix\>.ar122.markers_summary.tsv: analogous to the above file, but for the 122 archaeal marker set.
* identify/\<prefix\>.translation_table_summary.tsv: The predicted [translation table](https://www.ncbi.nlm.nih.gov/Taxonomy/Utils/wprintgc.cgi) used for gene calling for each genome.
* identify/intermediate_results/marker_genes/: contains individual genome results for gene calling using Prodigal and gene identification based on TIGRFAM and Pfam HMMs.

Align step:
* align/\<prefix\>.\[bac120/ar122\].user_msa.fasta: FASTA file containing MSA of the submitted genomes.
* align/\<prefix\>.\[bac120/ar122\].msa.fasta: FASTA file containing MSA of submitted and reference genomes.
* align/\<prefix\>.\[bac120/ar122\].filtered.tsv: list of genomes with an insufficient number of amino acids in MSA.
* align/intermediate_results/\<prefix\>.\[bac120/ar122\].marker_info.tsv: markers used in generation of the concatenated MSA and the order in which they were applied.

Classify step:
* classify/\<prefix>.\[bac120/ar122\].classify.tree: reference tree in Newick format containing query genomes placed with pplacer.
* classify/\<prefix>.\[bac120/ar122\].summary.tsv: classification of query genomes based on their placement in the reference tree, relative evolutionary divergence, and ANI to reference genomes. This is the primary output of the GTDB-Tk and contains the taxonomic classification we recommend plus additional information regarding the criteria used to assign taxonomy (see below).
* classify/intermediate_results/\<prefix>.\[bac120/ar122\].classification_pplacer.tsv: classification of query genomes based only on their placement in the reference tree.
* classify/intermediate_results/\<prefix>.\[bac120/ar122\].red_dictionary.tsv: median RED values for taxonomic ranks.
* classify/intermediate_results/pplacer/: Output information generated by pplacer. 

## Validating species assignments with average nucleotide identity

The GTDB-Tk uses [FastANI](https://github.com/ParBLiSS/FastANI) to estimate the ANI between genomes. A query genome is only classified as belonging to the same species as a reference genome if the ANI between the genomes is within the species ANI circumscription radius (typically, 95%) and the alignment fraction (AF) is >=0.65. In some circumstances, the phylogenetic placement of a query genome may not support the species assignment. GTDB r89 strictly uses ANI to circumscribe species and GTDB-Tk follows this methodology. The species-specific ANI circumscription radii are avaliable from the [GTDB](https://gtdb.ecogenomic.org/) website.

## Classification summary file 

Classifications provided by the GTDB-Tk are in the files \<prefix>.bac120.summary.tsv and \<prefix>.ar122.summary.tsv for bacterial and archaeal genomes, respectively. These are tab separated files with the following columns:

* user_genome: Unique identifier of query genome taken from the FASTA file of the genome.
* classification: GTDB taxonomy string inferred by the GTDB-Tk. An unassigned species (i.e., s__) indicates that the query genome is either i) placed outside a named genus or ii) the ANI to the closest intra-genus reference genome with an AF >=0.65 is not within the species-specific ANI circumscription radius.
* fastani_reference: indicates the accession number of the reference genome (species) to which a user genome was assigned based on ANI and AF. ANI values are only calculated when a query genome is placed within a defined genus and are evaluated for all reference genomes in that genus.
* fastani_reference_radius: indicates the species-specific ANI circumscription radius of the reference genomes used to determine if a query genome should be classified to the same species as the reference.
* fastani_taxonomy: indicates the GTDB taxonomy of the above reference genome.
* fastani_ani: indicates the ANI between the query and above reference genome.
* fastani_af: indicates the AF between the query and above reference genome.
* closest_placement_reference: indicates the accession number of the reference genome when a genome is placed on a terminal branch. 
* closest_placement_taxonomy: indicates the GTDB taxonomy of the above reference genome.
* closest_placement_ani: indicates the ANI between the query and above reference genome.
* closest_placement_af: indicates the AF between the query and above reference genome.
* pplacer_taxonomy: indicates the pplacer taxonomy of the query genome.
* classification_method:	indicates the rule used to classify the genome. This field will be one of: i) ANI, indicating a species assignement was based solely on the calculated ANI and AF with a reference genome; ii) ANI/Placement, indicating a species assignment was made based on both ANI and the placement of the genome in the reference tree; iii) taxonomic classification fully defined by topology, indicating that the classification could be determine based solely on the genome's position in the reference tree; or iv) taxonomic novelty determined using RED, indicating that the relative evolutionary divergence (RED) and placement of the genome in the reference tree were used to determine the classification.
* note: provides additional information regarding the classification of the genome. Currently this field is only filled out when a species determination is made and indicates if the placement of the genome in the reference tree and closest reference according to ANI/AF are the same (congruent) or different (incongruent). 
* other_related_references: lists up to the 100 closest reference genomes based on ANI. ANI calculations are only performed between a query genome and reference genomes in the same genus.
* aa_percent: indicates the percentage of the MSA spanned by the genome (i.e. percentage of columns with an amino acid). 
* red_value: indicates, when required, the relative evolutionary divergence (RED) for a query genome. RED is not calculated when a query genome can be classified based on ANI.
* warnings: indicates unusual characteristics of the query genome that may impact the taxonomic assignment.

## De novo workflow

**under active development - decorate step not yet implemented**

The *de novo* workflow infers new bacterial and archaeal trees containing all user supplied and GTDB-Tk reference genomes. The classify workflow is recommended for obtaining taxonomic classifications, and this workflow only recommended if a *de novo* domain-specific trees are desired. This workflow consists of five steps: *identify*, *align*, *infer*, *root*, and *decorate* (not yet implemented). The *identify* and *align* steps are the same as in the classify workflow. The *infer* step uses [FastTree](http://www.microbesonline.org/fasttree/) with the WAG+GAMMA models to calculate independent, *de novo* bacterial and archaeal trees. These trees can then be rooted using a user specified outgroup and decorated with the GTDB taxonomy. 

The *de novo* workflow can be run as follows:
```
> gtdbtk de_novo_wf --genome_dir <my_genomes> --<marker_set> --outgroup_taxon <outgroup> --out_dir <output_dir>
```
This will process all genomes in <my_genomes> using the specified marker set and place the results in <output_dir>. Only genomes previously identified as being bacterial (archaeal) should be included when using the bacterial (archaeal) marker set. The tree will be rooted with the <outgroup> taxon (typically a phylum in the domain-specific tree) as required for correct decoration of the tree. In general, we suggest the resulting tree be treated as unrooted when interpreting results. Identical to the classify workflow, the location of genomes can also be specified using a batch file with the --batchfile flag.

The workflow supports several optional flags, including:
* cpus: maximum number of CPUs to use
* min_perc_aa: filter genomes with an insufficient percentage of AA in the MSA (default: 50)
* taxa_filter: filter genomes to taxa within specific taxonomic groups
* prot_model: protein substitution model for tree inference (LG or WAG; default: WAG)

For other flags please consult the command line interface.

Here is an example run of this workflow:
```
> gtdbtk de_novo_wf --genome_dir ./genomes --bac120_ms --outgroup_taxon p__Chloroflexota --taxa_filter p__Firmicutes --out_dir de_novo_output
```

## Individual steps

All steps comprising the classify and <i>de novo</i> workflows can be run independently if desired. Please consult the command line interface for specific details on running each of these steps.

## References

A manuscript describing the GTDB-Tk is currently being prepared:

* Chaumeil PA, Mussig AJ, Hugenholtz P, Parks DH. 2019. GTDB-Tk: A toolkit to classify genomes with the Genome Taxonomy Database. \<in prep\>.

In the meantime, if you find the GTDB-Tk useful please cite this GitHub page or the GTDB taxonomy:

* Parks DH, et al. 2018. [A standardized bacterial taxonomy based on genome phylogeny substantially revises the tree of life](https://www.nature.com/articles/nbt.4229). <i>Nat. Biotechnol.</i>, http://dx.doi.org/10.1038/nbt.4229
 
 We also strongly encourage you to cite the following 3rd party dependencies:

* Matsen FA, Kodner RB, Armbrust EV. 2010. [pplacer: linear time maximum-likelihood and Bayesian phylogenetic placement of sequences onto a fixed reference tree](https://www.ncbi.nlm.nih.gov/pubmed/21034504). <i>BMC Bioinformatics</i>, 11:538.
* Jain C, et al. 2019. [High-throughput ANI Analysis of 90K Prokaryotic Genomes Reveals Clear Species Boundaries](https://www.nature.com/articles/s41467-018-07641-9). <i>Nat. Communications</i>, doi: 10.1038/s41467-018-07641-9.
* Hyatt D, et al. 2010. [Prodigal: prokaryotic gene recognition and translation initiation site identification](https://www.ncbi.nlm.nih.gov/pubmed/20211023). <i>BMC Bioinformatics</i>, 11:119. doi: 10.1186/1471-2105-11-119.
* Price MN, Dehal PS, Arkin AP. [FastTree 2 - Approximately Maximum-Likelihood Trees for Large Alignments](https://www.ncbi.nlm.nih.gov/pmc/articles/PMC2835736/). <i>PLoS One</i>, 5, e9490.
* Eddy SR. 2011. [Accelerated profile HMM searches](https://www.ncbi.nlm.nih.gov/pubmed/22039361). <i>PLOS Comp. Biol.</i>, 7:e1002195.

## Copyright

Copyright 2017 Pierre-Alain Chaumeil. See LICENSE for further details.<|MERGE_RESOLUTION|>--- conflicted
+++ resolved
@@ -36,17 +36,14 @@
 * GTDB-Tk v0.3.3 has been released (**we recommend all users update to this version**)
     * Genomes processed with Prodigal/HMMER will be skipped if an output file is found.
     * Translation table prediction is now done using a logistic classifier.
-<<<<<<< HEAD
     * Logging output coloured in terminal window.
     * `--debug` (`-d`) flag added to output debugging information.
-=======
     * Genomes supplied with the `--genes` flag will be treated as called genes.
         * Prodigal will be skipped.
         * TIGR/PFAM markers will be run on the supplied genomes.
         * Be sure to check the file extension `-x` is provided.
     * Fixed an issue where the `root` command would fail when run independently.
     * pplacer progress is now displayed.
->>>>>>> f78c6037
     * # ????
 
 **Note (July 12, 2019)**:
