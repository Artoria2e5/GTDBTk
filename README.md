--- conflicted
+++ resolved
@@ -36,15 +36,12 @@
 * GTDB-Tk v0.3.3 has been released (**we recommend all users update to this version**)
     * Genomes processed with Prodigal/HMMER will be skipped if an output file is found.
     * Translation table prediction is now done using a logistic classifier.
-<<<<<<< HEAD
-    * pplacer progress is now displayed.
-=======
     * Genomes supplied with the `--genes` flag will be treated as called genes.
         * Prodigal will be skipped.
         * TIGR/PFAM markers will be run on the supplied genomes.
         * Be sure to check the file extension `-x` is provided.
     * Fixed an issue where the `root` command would fail when run independently.
->>>>>>> 5c2c8ca8
+    * pplacer progress is now displayed.
     * # ????
 
 **Note (July 12, 2019)**:
