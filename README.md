# GTDB-Tk

[![PyPI](https://img.shields.io/pypi/v/gtdbtk.svg)](https://pypi.python.org/pypi/gtdbtk)
[![PyPI Downloads](https://pepy.tech/badge/gtdbtk)](https://pepy.tech/project/gtdbtk)
[![Bioconda](https://img.shields.io/conda/vn/bioconda/gtdbtk.svg?color=43b02a)](https://anaconda.org/bioconda/gtdbtk)
[![BioConda Downloads](https://img.shields.io/conda/dn/bioconda/gtdbtk.svg?style=flag&label=downloads&color=43b02a)](https://anaconda.org/bioconda/gtdbtk)
[![Docker Image Version (latest by date)](https://img.shields.io/docker/v/ecogenomic/gtdbtk?sort=date&color=299bec&label=docker)](https://hub.docker.com/r/ecogenomic/gtdbtk)
[![Docker Pulls](https://img.shields.io/docker/pulls/ecogenomic/gtdbtk?color=299bec&label=pulls)](https://hub.docker.com/r/ecogenomic/gtdbtk)

<<<<<<< HEAD
<br><br>
<b>14th April, 2022, WARNING </b>: An issue in the divide-and-conquer approach has been identified. We are currently working on a solution. In the meantime, please use the full tree approach (`--full_tree` flag) when classifying genomes with GTDB-Tk v2.0.0. Thank you to Florian Plaza Oñate for bringing this [issue](https://github.com/Ecogenomics/GTDBTk/issues/383) to our attention.  
<br><br>

<b>[GTDB-Tk v2.0.0](https://ecogenomics.github.io/GTDBTk/announcements.html) was released on April 8, 2022 along with new reference data for [GTDB R07-RS207](https://gtdb.ecogenomic.org/). Upgrading is recommended.</b>  
<b> Please note v2.0.0+ is not compatible with GTDB R06-RS202. </b>
=======
<b>[GTDB-Tk v2.1.0](https://ecogenomics.github.io/GTDBTk/announcements.html) was released on May 11, 2022. Upgrading is recommended.</b>  
<b> Please note v2.1.0+ is not compatible with GTDB-Tk package [R207_v1](https://data.gtdb.ecogenomic.org/releases/latest/auxillary_files/gtdbtk_data.tar.gz). It is necessary to upgrade to GTDB-Tk package [R207_v2](https://data.gtdb.ecogenomic.org/releases/latest/auxillary_files/gtdbtk_v2_data.tar.gz).</b>
>>>>>>> d690b6df

GTDB-Tk is a software toolkit for assigning objective taxonomic classifications to bacterial and archaeal genomes based on the Genome Database Taxonomy ([GTDB](https://gtdb.ecogenomic.org/)). It is designed to work with recent advances that allow hundreds or thousands of metagenome-assembled genomes (MAGs) to be obtained directly from environmental samples. It can also be applied to isolate and single-cell genomes. The GTDB-Tk is open source and released under the [GNU General Public License (Version 3)](https://www.gnu.org/licenses/gpl-3.0.en.html).

Notifications about GTDB-Tk releases will be available through the [GTDB Twitter](https://twitter.com/ace_gtdb) account and the [GTDB Announcements Forum](https://forum.gtdb.ecogenomic.org/c/announcements/10).

Please post questions and issues related to GTDB-Tk on the Issues section of the GitHub repository. Questions related to the [GTDB](https://gtdb.ecogenomic.org/) can be posted on the [GTDB Forum](https://forum.gtdb.ecogenomic.org/) or sent to the [GTDB team](https://gtdb.ecogenomic.org/about).

## New Features

<<<<<<< HEAD
GTDB-Tk v2.0.0 includes the following new features:
- GTDB-TK now uses a **divide-and-conquer** approach where the bacterial reference tree is split into multiple order-level subtrees. This reduces the memory requirements of GTDB-Tk from **320 GB** of RAM when using the full GTDB R07-RS207 reference tree to approximately **35 GB**. A manuscript describing this approach is in preparation. If you wish to continue using the full GTDB reference tree use the `--full_tree` flag.
- Archaeal classifications now uses a refined set of 53 archaeal-specific marker genes based on the recent publication by [Dombrowski et al., 2020](https://www.nature.com/articles/s41467-020-17408-w). This set of archaeal marker genes is used by GTDB for curating the archaeal taxonomy.
- By default, all directories containing intermediate results are **now removed** by default at the end of the `classify_wf` and `de_novo_wf` pipelines. If you wish to retain these intermediates files use the `--keep-intermediates` flag.
- All MSA files produced by the `align` step are now compressed with gzip.
- The classification summary and failed genomes files are now the only files linked in the root directory of `classify_wf`.
=======
GTDB-Tk v2.1.0 includes the following new features:
- GTDB-TK now uses a **divide-and-conquer** approach where the bacterial reference tree is split into multiple **class**-level subtrees. This reduces the memory requirements of GTDB-Tk from **320 GB** of RAM when using the full GTDB R07-RS207 reference tree to approximately **50 GB**. A manuscript describing this approach is in preparation. If you wish to continue using the full GTDB reference tree use the `--full-tree` flag.  
This is the main change from v2.0.0. The split tree approach has been modified from order-level trees to class-level trees to resolve specific classification issues (See [#383](https://github.com/Ecogenomics/GTDBTk/issues/383)). 
- Genomes that can not be assigned to a domain (e.g. genomes with no bacterial or archaeal markers or genomes with no genes called by Prodigal) are now reported in the `gtdbtk.bac120.summary.tsv` as 'Unclassified'
- Genomes filtered out during the alignment step are now reported in the `gtdbtk.bac120.summary.tsv` as 'Unclassified Bacteria/Archaea'
- `__write_single_copy_genes` flag in now available in the `classify_wf` and `de_novo_wf` workflows.
>>>>>>> d690b6df


## Documentation
Documentation for GTDB-Tk can be found [here](https://ecogenomics.github.io/GTDBTk/).

## References

GTDB-Tk is described in:

* Chaumeil PA, et al. 2019. [GTDB-Tk: A toolkit to classify genomes with the Genome Taxonomy Database](https://academic.oup.com/bioinformatics/advance-article-abstract/doi/10.1093/bioinformatics/btz848/5626182). <i>Bioinformatics</i>, btz848.

The Genome Taxonomy Database (GTDB) is described in:

* Parks, D.H., et al. (2021). [GTDB: an ongoing census of bacterial and archaeal diversity through a phylogenetically consistent, rank normalized and complete genome-based taxonomy](https://academic.oup.com/nar/advance-article/doi/10.1093/nar/gkab776/6370255). <i>Nucleic Acids Research</i>, <b>50</b>: D785–D794.

* Rinke, C, et al. (2021). [A standardized archaeal taxonomy for the Genome Taxonomy Database](https://www.nature.com/articles/s41564-021-00918-8). <i>Nature Microbiology</i>, <b>6</b>: 946–959.

* Parks, D.H., et al. 2020. [A complete domain-to-species taxonomy for Bacteria and Archaea](https://rdcu.be/b3OI7). <i>Nature Biotechnology</i>, https://doi.org/10.1038/s41587-020-0501-8.

* Parks DH, et al. 2018. [A standardized bacterial taxonomy based on genome phylogeny substantially revises the tree of life](https://www.nature.com/articles/nbt.4229). <i>Nature Biotechnology</i>, http://dx.doi.org/10.1038/nbt.4229.
 

We strongly encourage you to cite the following 3rd party dependencies:

* Matsen FA, et al. 2010. [pplacer: linear time maximum-likelihood and Bayesian phylogenetic placement of sequences onto a fixed reference tree](https://www.ncbi.nlm.nih.gov/pubmed/21034504). <i>BMC Bioinformatics</i>, 11:538.
* Jain C, et al. 2019. [High-throughput ANI Analysis of 90K Prokaryotic Genomes Reveals Clear Species Boundaries](https://www.nature.com/articles/s41467-018-07641-9). <i>Nat. Communications</i>, doi: 10.1038/s41467-018-07641-9.
* Hyatt D, et al. 2010. [Prodigal: prokaryotic gene recognition and translation initiation site identification](https://www.ncbi.nlm.nih.gov/pubmed/20211023). <i>BMC Bioinformatics</i>, 11:119. doi: 10.1186/1471-2105-11-119.
* Price MN, et al. 2010. [FastTree 2 - Approximately Maximum-Likelihood Trees for Large Alignments](https://www.ncbi.nlm.nih.gov/pmc/articles/PMC2835736/). <i>PLoS One</i>, 5, e9490.
* Eddy SR. 2011. [Accelerated profile HMM searches](https://www.ncbi.nlm.nih.gov/pubmed/22039361). <i>PLOS Comp. Biol.</i>, 7:e1002195.
* Ondov BD, et al. 2016. [Mash: fast genome and metagenome distance estimation using MinHash](https://genomebiology.biomedcentral.com/articles/10.1186/s13059-016-0997-x). <i>Genome Biol</i> 17, 132. doi: 10.1186/s13059-016-0997-x.

## Copyright

Copyright 2017 Pierre-Alain Chaumeil. See LICENSE for further details.<|MERGE_RESOLUTION|>--- conflicted
+++ resolved
@@ -7,17 +7,8 @@
 [![Docker Image Version (latest by date)](https://img.shields.io/docker/v/ecogenomic/gtdbtk?sort=date&color=299bec&label=docker)](https://hub.docker.com/r/ecogenomic/gtdbtk)
 [![Docker Pulls](https://img.shields.io/docker/pulls/ecogenomic/gtdbtk?color=299bec&label=pulls)](https://hub.docker.com/r/ecogenomic/gtdbtk)
 
-<<<<<<< HEAD
-<br><br>
-<b>14th April, 2022, WARNING </b>: An issue in the divide-and-conquer approach has been identified. We are currently working on a solution. In the meantime, please use the full tree approach (`--full_tree` flag) when classifying genomes with GTDB-Tk v2.0.0. Thank you to Florian Plaza Oñate for bringing this [issue](https://github.com/Ecogenomics/GTDBTk/issues/383) to our attention.  
-<br><br>
-
-<b>[GTDB-Tk v2.0.0](https://ecogenomics.github.io/GTDBTk/announcements.html) was released on April 8, 2022 along with new reference data for [GTDB R07-RS207](https://gtdb.ecogenomic.org/). Upgrading is recommended.</b>  
-<b> Please note v2.0.0+ is not compatible with GTDB R06-RS202. </b>
-=======
 <b>[GTDB-Tk v2.1.0](https://ecogenomics.github.io/GTDBTk/announcements.html) was released on May 11, 2022. Upgrading is recommended.</b>  
 <b> Please note v2.1.0+ is not compatible with GTDB-Tk package [R207_v1](https://data.gtdb.ecogenomic.org/releases/latest/auxillary_files/gtdbtk_data.tar.gz). It is necessary to upgrade to GTDB-Tk package [R207_v2](https://data.gtdb.ecogenomic.org/releases/latest/auxillary_files/gtdbtk_v2_data.tar.gz).</b>
->>>>>>> d690b6df
 
 GTDB-Tk is a software toolkit for assigning objective taxonomic classifications to bacterial and archaeal genomes based on the Genome Database Taxonomy ([GTDB](https://gtdb.ecogenomic.org/)). It is designed to work with recent advances that allow hundreds or thousands of metagenome-assembled genomes (MAGs) to be obtained directly from environmental samples. It can also be applied to isolate and single-cell genomes. The GTDB-Tk is open source and released under the [GNU General Public License (Version 3)](https://www.gnu.org/licenses/gpl-3.0.en.html).
 
@@ -27,21 +18,12 @@
 
 ## New Features
 
-<<<<<<< HEAD
-GTDB-Tk v2.0.0 includes the following new features:
-- GTDB-TK now uses a **divide-and-conquer** approach where the bacterial reference tree is split into multiple order-level subtrees. This reduces the memory requirements of GTDB-Tk from **320 GB** of RAM when using the full GTDB R07-RS207 reference tree to approximately **35 GB**. A manuscript describing this approach is in preparation. If you wish to continue using the full GTDB reference tree use the `--full_tree` flag.
-- Archaeal classifications now uses a refined set of 53 archaeal-specific marker genes based on the recent publication by [Dombrowski et al., 2020](https://www.nature.com/articles/s41467-020-17408-w). This set of archaeal marker genes is used by GTDB for curating the archaeal taxonomy.
-- By default, all directories containing intermediate results are **now removed** by default at the end of the `classify_wf` and `de_novo_wf` pipelines. If you wish to retain these intermediates files use the `--keep-intermediates` flag.
-- All MSA files produced by the `align` step are now compressed with gzip.
-- The classification summary and failed genomes files are now the only files linked in the root directory of `classify_wf`.
-=======
 GTDB-Tk v2.1.0 includes the following new features:
 - GTDB-TK now uses a **divide-and-conquer** approach where the bacterial reference tree is split into multiple **class**-level subtrees. This reduces the memory requirements of GTDB-Tk from **320 GB** of RAM when using the full GTDB R07-RS207 reference tree to approximately **50 GB**. A manuscript describing this approach is in preparation. If you wish to continue using the full GTDB reference tree use the `--full-tree` flag.  
 This is the main change from v2.0.0. The split tree approach has been modified from order-level trees to class-level trees to resolve specific classification issues (See [#383](https://github.com/Ecogenomics/GTDBTk/issues/383)). 
 - Genomes that can not be assigned to a domain (e.g. genomes with no bacterial or archaeal markers or genomes with no genes called by Prodigal) are now reported in the `gtdbtk.bac120.summary.tsv` as 'Unclassified'
 - Genomes filtered out during the alignment step are now reported in the `gtdbtk.bac120.summary.tsv` as 'Unclassified Bacteria/Archaea'
 - `__write_single_copy_genes` flag in now available in the `classify_wf` and `de_novo_wf` workflows.
->>>>>>> d690b6df
 
 
 ## Documentation
