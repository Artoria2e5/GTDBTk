# GTDB-Tk

[![version status](https://img.shields.io/pypi/v/gtdbtk.svg)](https://pypi.python.org/pypi/gtdbtk)

GTDB-Tk is a software toolkit for assigning objective taxonomic classifications to bacterial and archaeal genomes. It is computationally 
efficient and designed to work with recent advances that allow hundreds or thousands of metagenome-assembled genomes (MAGs) to be obtained directly from environmental samples. It can also be applied to isolate and single-cell genomes. The GTDB-Tk is open source and released under the GNU General Public License (Version 3).

GTDB-Tk is **under active development and validation**. Please independently confirm the GTDB-Tk predictions by manually inspecting the tree and bringing any discrepencies to our attention. Notifications about GTDB-Tk releases will be available through the ACE Twitter account (https://twitter.com/ace_uq).

## Installation

GTDB-Tk requires the following Python libraries:
* [jinja2](http://jinja.pocoo.org/) >=2.7.3: a full featured template engine for Python.
* [mpld3](http://mpld3.github.io/) >= 0.2: D3 viewer for Matplotlib.
* [biolib](https://github.com/dparks1134/biolib) >= 0.0.44: Python package for common tasks in bioinformatic.
* [dendropy](http://dendropy.org/)  >= 4.1.0: A Python library for phylogenetics and phylogenetic computing: reading, writing, simulation, processing and manipulation of phylogenetic trees (phylogenies) and characters.
* [SciPy Stack](https://www.scipy.org/install.html): at least the Matplotlib, NumPy, and SciPy libraries

Jinja2, mpld3, dendropy and biolib will be install as part of GTDB-Tk when installing via pip as described below. The SciPy Stack must be install seperately.

GTDB-Tk makes use of the following 3rd party dependencies and assumes these are on your system path:
* [Prodigal](http://prodigal.ornl.gov/) >= 2.6.2: Hyatt D, et al. 2012. Gene and translation initiation site prediction in metagenomic sequences. <i>Bioinformatics</i>, 28, 2223-2230.
* [HMMER](http://http://hmmer.org/) >= 3.1: Eddy SR. 2011. Accelerated profile HMM searches. <i>PLoS Comp. Biol.</i>, 7, e1002195.
* [pplacer](http://matsen.fhcrc.org/pplacer/) >= 1.1: Matsen F, et al. 2010. pplacer: linear time maximum-likelihood and Bayesian phylogenetic placement of sequences onto a fixed reference tree. <i>BMC Bioinformatics</i>, 11, 538.
* [FastANI](https://github.com/ParBLiSS/FastANI) >= 1.0: Jain C, et al. 2017. High-throughput ANI Analysis of 90K Prokaryotic Genomes Reveals Clear Species Boundaries.<i>bioRxiv.</i> 256800.
* [FastTree](http://www.microbesonline.org/fasttree/) >= 2.1.9: Price MN, et al. 2010 FastTree 2 -- Approximately Maximum-Likelihood Trees for Large Alignments. <i>PLoS ONE</i>, 5, e9490.

GTDB-Tk also assumes the Python 2.7.x and Perl interpreters are on your system path.    
<<<<<<< HEAD
_NOTE_ :Perl interpreter requires Moose and IPC::Run modules. You need to make sure that the folder where perl modules (*.pm) are located is part the @inc variable.
=======
_NOTE_ : Perl interpreter requires Moose and IPC::Run modules. You need to make sure that the folder where perl modules (*.pm) are located is part the @inc variable.
>>>>>>> 96b0e1f6
If it is not , you can set the PERL5LIB ( or PERLIB) environment variable the same way you set PATH environment variable. Every directory listed in this variable will be added to @inc.
i.e:
```
export PERL5LIB=/path/to/moose/directory
```

GTDB-Tk requires ~70G+ of external data that need to be downloaded and unarchived (preferably in the same directory):
```
wget https://data.ace.uq.edu.au/public/gtdbtk/release_80/fastani.tar.gz
wget https://data.ace.uq.edu.au/public/gtdbtk/release_80/markers.tar.gz
wget https://data.ace.uq.edu.au/public/gtdbtk/release_80/masks.tar.gz
wget https://data.ace.uq.edu.au/public/gtdbtk/release_80/msa.tar.gz
wget https://data.ace.uq.edu.au/public/gtdbtk/release_80/pplacer.tar.gz
wget https://data.ace.uq.edu.au/public/gtdbtk/release_80/taxonomy.tar.gz
```

Once these are installed, GTDB-Tk can be installed using [pip](https://pypi.python.org/pypi/gtdbtk):
```
> pip install gtdbtk
```

GTDB-Tk requires a config file. In the Python lib/site-packages directory, go to the gtdbtk directory and setup this config file:
```
cd config
cp config_template.py config.py
```
Edit the config.py file and modify different variables:
-GENERIC_PATH should point to the directory containing the data downloaded from the https://data.ace.uq.edu.au/public/gtdbtk/. Make sure the variable finishes with a slash '/'.

## Quick Start

The functionality provided by GTDB-Tk can be accessed through the help menu:
```
> gtdbtk -h
```

Usage information about each methods can also be accessed through their species help menu, e.g.:
```
> gtdbtk classify_wf -h
```

## Classify Workflow

The classify workflow consists of three steps: *identify*, *align*, and *classify*. The *identify* step calls genes using [Prodigal](http://prodigal.ornl.gov/) and then uses HMM models and the [HMMER](http://http://hmmer.org/) package to identify the marker genes used for phylogenetic inference. Consistent alignments are obtained by aligning marker genes to their respective HMM model. The *align* step concatenates the aligned marker genes and applies all necessary filtering to the concatenated multiple sequence alignment (MSA). Finally, the *classify* step uses [pplacer](http://matsen.fhcrc.org/pplacer/) to find the maximum-likelihood placement of each genome's concatenated protein alignment in the GTDB-Tk reference tree. GTDB-Tk classifies each genome based on its placement in the reference tree, its relative evolutionary distance, and FastANI distance (see Chaumeil PA et al., 2018 for details).
 
The classify workflow can be run as follows:
```
> gtdbtk classify_wf --genome_dir <my_genomes> --out_dir <output_dir>
```
This will process all genomes in <my_genomes> using both bacterial and archaeal marker sets and place the results in <output_dir>. Genomes must be in FASTA format. The location of genomes can also be specified using a batch file with the --batchfile flag. The batch file is simply a two column file indicating the location of each genome and the desired genome identifier (i.e., a Newick compatible alphanumeric string). These fields must be seperated by a tab.

The workflow supports several optional flags, including:
* cpus: maximum number of CPUs to use

For other flags please consult the command line interface.

Here is an example run of this workflow:
```
> gtdbtk classify_wf --cpus 24 --genome_dir ./my_genomes --out_dir gtdbtk_output
```

The taxonomic classification of each bacterial and archaeal genome is contained in the \<prefix\>.bac120.classification.tsv and \<prefix\>.ar122.classification.tsv output files.

##### Additional output files 

Each step of the classify workflow generates a number of files that can be consulted for additional information about the processed genomes.

Identify step:
* \<prefix\>_bac120_markers_summary.tsv: summary of unique, duplicated, and missing markers within the 120 bacterial marker set for each submitted genome
* \<prefix\>_ar122_markers_summary.tsv: analogous to the above file, but for the 122 archaeal marker set
* marker_genes directory: contains individual genome results for gene calling using Prodigal and gene identification based on TIGRFAM and Pfam HMMs

Align step:
* \<prefix\>.user_msa.fasta: FASTA file containing MSA of the submitted genomes
* \<prefix\>.msa.fasta: FASTA file containing MSA of submitted and reference genomes
* \<prefix\>.filtered.tsv: list of genomes with an insufficient number of amino acids in MSA

Classify step:
* \<prefix\>.classification.tsv: classification of user genomes based on the FastANI, RED values, and pplacer. This is the primary output of the GTDB-Tk and contains the taxonomic classification we recommend
 * \<prefix\>.summary.tsv: additional information regarding the criteria used to classify a genome
* \<prefix\>.classification_pplacer.tsv: classification of user genomes based only on pplacer
* \<prefix\>.fastani_results.tsv: tab delimited file indicating the average nucleotide identity (ANI) between a user and reference genome for cases where classification is based on the ANI statistic
* \<prefix\>.classify.tree: reference tree in Newick format containing all user genomes placed with pplacer in the GTDB-Tk reference tree
* \<prefix\>.red_dictionary: median RED values for taxonomic ranks

## Validating Species Assignments

The GTDB-Tk uses FastANI to estimate the average nucleotide identity (ANI) between genomes. Species assignments are made using an ANI criteria of 95%. Information about species assignments can be found in the <prefix>.fastani_results.tsv output file.

## De Novo Workflow
**under active development**
The *de novo* workflow infers a new tree containing all user supply and GTDB-Tk reference genomes. The classify workflow is recommended for obtaining taxonomic classifications, and this workflow only recommended if a *de novo* tree is desired. This workflow consists of five steps: *identify*, *align*, *infer*, *root*, and *decorate*. The *identify* and *align* steps are the same as in the classify workflow. The *infer* step uses [FastTree](http://www.microbesonline.org/fasttree/) with the WAG+GAMMA models to calculate a *de novo* tree. This tree is then rooted using a user specified outgroup and decorated with the GTDB taxonomy. 

The *de novo* workflow can be run as follows:
```
> gtdbtk de_novo_wf --genome_dir <my_genomes> --<marker_set> --outgroup_taxon <outgroup> --out_dir <output_dir>
```
This will process all genomes in <my_genomes> using the specified marker set and place the results in <output_dir>. Only genomes previously identified as being bacterial (archaeal) should be included when using the bacterial (archaeal) marker set. The tree will be rooted with the <outgroup> taxon. Identical to the classify workflow, the location of genomes can also be specified using a batch file with the --batchfile flag.

The workflow supports several optional flags, including:
* cpus: maximum number of CPUs to use
* min_perc_aa: filter genomes with an insufficient percentage of AA in the MSA (default: 50)
* taxa_filter: filter genomes to taxa within specific taxonomic groups
* prot_model:  protein substitution model for tree inference (LG or WAG; default: WAG)

For other flags please consult the command line interface.

Here is an example run of this workflow:
```
> gtdbtk de_novo_wf --genome_dir ./genomes --bac120_ms --outgroup_taxon p__Acetothermia --taxa_filter p__Firmicutes --out_dir de_novo_output
```

## Individual Steps

All steps comprising the classify and <i>de novo</i> workflows can be run independently if desired. Please consult the command line interface for specific details on running each of these steps.

## Cite

A manuscript describing the GTDB-Tk is currently being prepared:

Chaumeil PA, Hugenholtz P, Parks DH. 2018. GTDB-Tk: A toolkit to classify genomes with the Genome Taxonomy Database. \<in prep\>.
 
In the meantime, if you find the GTDB-Tk useful please cite this GitHub page. Please also consider citing the 3rd party applications required by GTDB-Tk such as [Prodigal](http://prodigal.ornl.gov/), [HMMER](http://http://hmmer.org/), [pplacer](http://matsen.fhcrc.org/pplacer/), [FastANI](https://github.com/ParBLiSS/FastANI), and
[FastTree](http://www.microbesonline.org/fasttree/).

## Copyright

Copyright © 2017 Pierre-Alain Chaumeil. See LICENSE for further details.
<|MERGE_RESOLUTION|>--- conflicted
+++ resolved
@@ -1,161 +1,157 @@
-# GTDB-Tk
-
-[![version status](https://img.shields.io/pypi/v/gtdbtk.svg)](https://pypi.python.org/pypi/gtdbtk)
-
-GTDB-Tk is a software toolkit for assigning objective taxonomic classifications to bacterial and archaeal genomes. It is computationally 
-efficient and designed to work with recent advances that allow hundreds or thousands of metagenome-assembled genomes (MAGs) to be obtained directly from environmental samples. It can also be applied to isolate and single-cell genomes. The GTDB-Tk is open source and released under the GNU General Public License (Version 3).
-
-GTDB-Tk is **under active development and validation**. Please independently confirm the GTDB-Tk predictions by manually inspecting the tree and bringing any discrepencies to our attention. Notifications about GTDB-Tk releases will be available through the ACE Twitter account (https://twitter.com/ace_uq).
-
-## Installation
-
-GTDB-Tk requires the following Python libraries:
-* [jinja2](http://jinja.pocoo.org/) >=2.7.3: a full featured template engine for Python.
-* [mpld3](http://mpld3.github.io/) >= 0.2: D3 viewer for Matplotlib.
-* [biolib](https://github.com/dparks1134/biolib) >= 0.0.44: Python package for common tasks in bioinformatic.
-* [dendropy](http://dendropy.org/)  >= 4.1.0: A Python library for phylogenetics and phylogenetic computing: reading, writing, simulation, processing and manipulation of phylogenetic trees (phylogenies) and characters.
-* [SciPy Stack](https://www.scipy.org/install.html): at least the Matplotlib, NumPy, and SciPy libraries
-
-Jinja2, mpld3, dendropy and biolib will be install as part of GTDB-Tk when installing via pip as described below. The SciPy Stack must be install seperately.
-
-GTDB-Tk makes use of the following 3rd party dependencies and assumes these are on your system path:
-* [Prodigal](http://prodigal.ornl.gov/) >= 2.6.2: Hyatt D, et al. 2012. Gene and translation initiation site prediction in metagenomic sequences. <i>Bioinformatics</i>, 28, 2223-2230.
-* [HMMER](http://http://hmmer.org/) >= 3.1: Eddy SR. 2011. Accelerated profile HMM searches. <i>PLoS Comp. Biol.</i>, 7, e1002195.
-* [pplacer](http://matsen.fhcrc.org/pplacer/) >= 1.1: Matsen F, et al. 2010. pplacer: linear time maximum-likelihood and Bayesian phylogenetic placement of sequences onto a fixed reference tree. <i>BMC Bioinformatics</i>, 11, 538.
-* [FastANI](https://github.com/ParBLiSS/FastANI) >= 1.0: Jain C, et al. 2017. High-throughput ANI Analysis of 90K Prokaryotic Genomes Reveals Clear Species Boundaries.<i>bioRxiv.</i> 256800.
-* [FastTree](http://www.microbesonline.org/fasttree/) >= 2.1.9: Price MN, et al. 2010 FastTree 2 -- Approximately Maximum-Likelihood Trees for Large Alignments. <i>PLoS ONE</i>, 5, e9490.
-
+# GTDB-Tk
+
+[![version status](https://img.shields.io/pypi/v/gtdbtk.svg)](https://pypi.python.org/pypi/gtdbtk)
+
+GTDB-Tk is a software toolkit for assigning objective taxonomic classifications to bacterial and archaeal genomes. It is computationally 
+efficient and designed to work with recent advances that allow hundreds or thousands of metagenome-assembled genomes (MAGs) to be obtained directly from environmental samples. It can also be applied to isolate and single-cell genomes. The GTDB-Tk is open source and released under the GNU General Public License (Version 3).
+
+GTDB-Tk is **under active development and validation**. Please independently confirm the GTDB-Tk predictions by manually inspecting the tree and bringing any discrepencies to our attention. Notifications about GTDB-Tk releases will be available through the ACE Twitter account (https://twitter.com/ace_uq).
+
+## Installation
+
+GTDB-Tk requires the following Python libraries:
+* [jinja2](http://jinja.pocoo.org/) >=2.7.3: a full featured template engine for Python.
+* [mpld3](http://mpld3.github.io/) >= 0.2: D3 viewer for Matplotlib.
+* [biolib](https://github.com/dparks1134/biolib) >= 0.0.44: Python package for common tasks in bioinformatic.
+* [dendropy](http://dendropy.org/)  >= 4.1.0: A Python library for phylogenetics and phylogenetic computing: reading, writing, simulation, processing and manipulation of phylogenetic trees (phylogenies) and characters.
+* [SciPy Stack](https://www.scipy.org/install.html): at least the Matplotlib, NumPy, and SciPy libraries
+
+Jinja2, mpld3, dendropy and biolib will be install as part of GTDB-Tk when installing via pip as described below. The SciPy Stack must be install seperately.
+
+GTDB-Tk makes use of the following 3rd party dependencies and assumes these are on your system path:
+* [Prodigal](http://prodigal.ornl.gov/) >= 2.6.2: Hyatt D, et al. 2012. Gene and translation initiation site prediction in metagenomic sequences. <i>Bioinformatics</i>, 28, 2223-2230.
+* [HMMER](http://http://hmmer.org/) >= 3.1: Eddy SR. 2011. Accelerated profile HMM searches. <i>PLoS Comp. Biol.</i>, 7, e1002195.
+* [pplacer](http://matsen.fhcrc.org/pplacer/) >= 1.1: Matsen F, et al. 2010. pplacer: linear time maximum-likelihood and Bayesian phylogenetic placement of sequences onto a fixed reference tree. <i>BMC Bioinformatics</i>, 11, 538.
+* [FastANI](https://github.com/ParBLiSS/FastANI) >= 1.0: Jain C, et al. 2017. High-throughput ANI Analysis of 90K Prokaryotic Genomes Reveals Clear Species Boundaries.<i>bioRxiv.</i> 256800.
+* [FastTree](http://www.microbesonline.org/fasttree/) >= 2.1.9: Price MN, et al. 2010 FastTree 2 -- Approximately Maximum-Likelihood Trees for Large Alignments. <i>PLoS ONE</i>, 5, e9490.
+
 GTDB-Tk also assumes the Python 2.7.x and Perl interpreters are on your system path.    
-<<<<<<< HEAD
 _NOTE_ :Perl interpreter requires Moose and IPC::Run modules. You need to make sure that the folder where perl modules (*.pm) are located is part the @inc variable.
-=======
-_NOTE_ : Perl interpreter requires Moose and IPC::Run modules. You need to make sure that the folder where perl modules (*.pm) are located is part the @inc variable.
->>>>>>> 96b0e1f6
-If it is not , you can set the PERL5LIB ( or PERLIB) environment variable the same way you set PATH environment variable. Every directory listed in this variable will be added to @inc.
-i.e:
-```
-export PERL5LIB=/path/to/moose/directory
-```
-
-GTDB-Tk requires ~70G+ of external data that need to be downloaded and unarchived (preferably in the same directory):
-```
-wget https://data.ace.uq.edu.au/public/gtdbtk/release_80/fastani.tar.gz
-wget https://data.ace.uq.edu.au/public/gtdbtk/release_80/markers.tar.gz
-wget https://data.ace.uq.edu.au/public/gtdbtk/release_80/masks.tar.gz
-wget https://data.ace.uq.edu.au/public/gtdbtk/release_80/msa.tar.gz
-wget https://data.ace.uq.edu.au/public/gtdbtk/release_80/pplacer.tar.gz
-wget https://data.ace.uq.edu.au/public/gtdbtk/release_80/taxonomy.tar.gz
-```
-
-Once these are installed, GTDB-Tk can be installed using [pip](https://pypi.python.org/pypi/gtdbtk):
-```
-> pip install gtdbtk
-```
-
-GTDB-Tk requires a config file. In the Python lib/site-packages directory, go to the gtdbtk directory and setup this config file:
-```
-cd config
-cp config_template.py config.py
-```
-Edit the config.py file and modify different variables:
--GENERIC_PATH should point to the directory containing the data downloaded from the https://data.ace.uq.edu.au/public/gtdbtk/. Make sure the variable finishes with a slash '/'.
-
-## Quick Start
-
-The functionality provided by GTDB-Tk can be accessed through the help menu:
-```
-> gtdbtk -h
-```
-
-Usage information about each methods can also be accessed through their species help menu, e.g.:
-```
-> gtdbtk classify_wf -h
-```
-
-## Classify Workflow
-
-The classify workflow consists of three steps: *identify*, *align*, and *classify*. The *identify* step calls genes using [Prodigal](http://prodigal.ornl.gov/) and then uses HMM models and the [HMMER](http://http://hmmer.org/) package to identify the marker genes used for phylogenetic inference. Consistent alignments are obtained by aligning marker genes to their respective HMM model. The *align* step concatenates the aligned marker genes and applies all necessary filtering to the concatenated multiple sequence alignment (MSA). Finally, the *classify* step uses [pplacer](http://matsen.fhcrc.org/pplacer/) to find the maximum-likelihood placement of each genome's concatenated protein alignment in the GTDB-Tk reference tree. GTDB-Tk classifies each genome based on its placement in the reference tree, its relative evolutionary distance, and FastANI distance (see Chaumeil PA et al., 2018 for details).
- 
-The classify workflow can be run as follows:
-```
-> gtdbtk classify_wf --genome_dir <my_genomes> --out_dir <output_dir>
-```
-This will process all genomes in <my_genomes> using both bacterial and archaeal marker sets and place the results in <output_dir>. Genomes must be in FASTA format. The location of genomes can also be specified using a batch file with the --batchfile flag. The batch file is simply a two column file indicating the location of each genome and the desired genome identifier (i.e., a Newick compatible alphanumeric string). These fields must be seperated by a tab.
-
-The workflow supports several optional flags, including:
-* cpus: maximum number of CPUs to use
-
-For other flags please consult the command line interface.
-
-Here is an example run of this workflow:
-```
-> gtdbtk classify_wf --cpus 24 --genome_dir ./my_genomes --out_dir gtdbtk_output
-```
-
-The taxonomic classification of each bacterial and archaeal genome is contained in the \<prefix\>.bac120.classification.tsv and \<prefix\>.ar122.classification.tsv output files.
-
-##### Additional output files 
-
-Each step of the classify workflow generates a number of files that can be consulted for additional information about the processed genomes.
-
-Identify step:
-* \<prefix\>_bac120_markers_summary.tsv: summary of unique, duplicated, and missing markers within the 120 bacterial marker set for each submitted genome
-* \<prefix\>_ar122_markers_summary.tsv: analogous to the above file, but for the 122 archaeal marker set
-* marker_genes directory: contains individual genome results for gene calling using Prodigal and gene identification based on TIGRFAM and Pfam HMMs
-
-Align step:
-* \<prefix\>.user_msa.fasta: FASTA file containing MSA of the submitted genomes
-* \<prefix\>.msa.fasta: FASTA file containing MSA of submitted and reference genomes
-* \<prefix\>.filtered.tsv: list of genomes with an insufficient number of amino acids in MSA
-
-Classify step:
-* \<prefix\>.classification.tsv: classification of user genomes based on the FastANI, RED values, and pplacer. This is the primary output of the GTDB-Tk and contains the taxonomic classification we recommend
- * \<prefix\>.summary.tsv: additional information regarding the criteria used to classify a genome
-* \<prefix\>.classification_pplacer.tsv: classification of user genomes based only on pplacer
-* \<prefix\>.fastani_results.tsv: tab delimited file indicating the average nucleotide identity (ANI) between a user and reference genome for cases where classification is based on the ANI statistic
-* \<prefix\>.classify.tree: reference tree in Newick format containing all user genomes placed with pplacer in the GTDB-Tk reference tree
-* \<prefix\>.red_dictionary: median RED values for taxonomic ranks
-
-## Validating Species Assignments
-
-The GTDB-Tk uses FastANI to estimate the average nucleotide identity (ANI) between genomes. Species assignments are made using an ANI criteria of 95%. Information about species assignments can be found in the <prefix>.fastani_results.tsv output file.
-
-## De Novo Workflow
-**under active development**
-The *de novo* workflow infers a new tree containing all user supply and GTDB-Tk reference genomes. The classify workflow is recommended for obtaining taxonomic classifications, and this workflow only recommended if a *de novo* tree is desired. This workflow consists of five steps: *identify*, *align*, *infer*, *root*, and *decorate*. The *identify* and *align* steps are the same as in the classify workflow. The *infer* step uses [FastTree](http://www.microbesonline.org/fasttree/) with the WAG+GAMMA models to calculate a *de novo* tree. This tree is then rooted using a user specified outgroup and decorated with the GTDB taxonomy. 
-
-The *de novo* workflow can be run as follows:
-```
-> gtdbtk de_novo_wf --genome_dir <my_genomes> --<marker_set> --outgroup_taxon <outgroup> --out_dir <output_dir>
-```
-This will process all genomes in <my_genomes> using the specified marker set and place the results in <output_dir>. Only genomes previously identified as being bacterial (archaeal) should be included when using the bacterial (archaeal) marker set. The tree will be rooted with the <outgroup> taxon. Identical to the classify workflow, the location of genomes can also be specified using a batch file with the --batchfile flag.
-
-The workflow supports several optional flags, including:
-* cpus: maximum number of CPUs to use
-* min_perc_aa: filter genomes with an insufficient percentage of AA in the MSA (default: 50)
-* taxa_filter: filter genomes to taxa within specific taxonomic groups
-* prot_model:  protein substitution model for tree inference (LG or WAG; default: WAG)
-
-For other flags please consult the command line interface.
-
-Here is an example run of this workflow:
-```
-> gtdbtk de_novo_wf --genome_dir ./genomes --bac120_ms --outgroup_taxon p__Acetothermia --taxa_filter p__Firmicutes --out_dir de_novo_output
-```
-
-## Individual Steps
-
-All steps comprising the classify and <i>de novo</i> workflows can be run independently if desired. Please consult the command line interface for specific details on running each of these steps.
-
-## Cite
-
-A manuscript describing the GTDB-Tk is currently being prepared:
-
-Chaumeil PA, Hugenholtz P, Parks DH. 2018. GTDB-Tk: A toolkit to classify genomes with the Genome Taxonomy Database. \<in prep\>.
- 
-In the meantime, if you find the GTDB-Tk useful please cite this GitHub page. Please also consider citing the 3rd party applications required by GTDB-Tk such as [Prodigal](http://prodigal.ornl.gov/), [HMMER](http://http://hmmer.org/), [pplacer](http://matsen.fhcrc.org/pplacer/), [FastANI](https://github.com/ParBLiSS/FastANI), and
-[FastTree](http://www.microbesonline.org/fasttree/).
-
-## Copyright
-
-Copyright © 2017 Pierre-Alain Chaumeil. See LICENSE for further details.
+If it is not , you can set the PERL5LIB ( or PERLIB) environment variable the same way you set PATH environment variable. Every directory listed in this variable will be added to @inc.
+i.e:
+```
+export PERL5LIB=/path/to/moose/directory
+```
+
+GTDB-Tk requires ~70G+ of external data that need to be downloaded and unarchived (preferably in the same directory):
+```
+wget https://data.ace.uq.edu.au/public/gtdbtk/release_80/fastani.tar.gz
+wget https://data.ace.uq.edu.au/public/gtdbtk/release_80/markers.tar.gz
+wget https://data.ace.uq.edu.au/public/gtdbtk/release_80/masks.tar.gz
+wget https://data.ace.uq.edu.au/public/gtdbtk/release_80/msa.tar.gz
+wget https://data.ace.uq.edu.au/public/gtdbtk/release_80/pplacer.tar.gz
+wget https://data.ace.uq.edu.au/public/gtdbtk/release_80/taxonomy.tar.gz
+```
+
+Once these are installed, GTDB-Tk can be installed using [pip](https://pypi.python.org/pypi/gtdbtk):
+```
+> pip install gtdbtk
+```
+
+GTDB-Tk requires a config file. In the Python lib/site-packages directory, go to the gtdbtk directory and setup this config file:
+```
+cd config
+cp config_template.py config.py
+```
+Edit the config.py file and modify different variables:
+-GENERIC_PATH should point to the directory containing the data downloaded from the https://data.ace.uq.edu.au/public/gtdbtk/. Make sure the variable finishes with a slash '/'.
+
+## Quick Start
+
+The functionality provided by GTDB-Tk can be accessed through the help menu:
+```
+> gtdbtk -h
+```
+
+Usage information about each methods can also be accessed through their species help menu, e.g.:
+```
+> gtdbtk classify_wf -h
+```
+
+## Classify Workflow
+
+The classify workflow consists of three steps: *identify*, *align*, and *classify*. The *identify* step calls genes using [Prodigal](http://prodigal.ornl.gov/) and then uses HMM models and the [HMMER](http://http://hmmer.org/) package to identify the marker genes used for phylogenetic inference. Consistent alignments are obtained by aligning marker genes to their respective HMM model. The *align* step concatenates the aligned marker genes and applies all necessary filtering to the concatenated multiple sequence alignment (MSA). Finally, the *classify* step uses [pplacer](http://matsen.fhcrc.org/pplacer/) to find the maximum-likelihood placement of each genome's concatenated protein alignment in the GTDB-Tk reference tree. GTDB-Tk classifies each genome based on its placement in the reference tree, its relative evolutionary distance, and FastANI distance (see Chaumeil PA et al., 2018 for details).
+ 
+The classify workflow can be run as follows:
+```
+> gtdbtk classify_wf --genome_dir <my_genomes> --out_dir <output_dir>
+```
+This will process all genomes in <my_genomes> using both bacterial and archaeal marker sets and place the results in <output_dir>. Genomes must be in FASTA format. The location of genomes can also be specified using a batch file with the --batchfile flag. The batch file is simply a two column file indicating the location of each genome and the desired genome identifier (i.e., a Newick compatible alphanumeric string). These fields must be seperated by a tab.
+
+The workflow supports several optional flags, including:
+* cpus: maximum number of CPUs to use
+
+For other flags please consult the command line interface.
+
+Here is an example run of this workflow:
+```
+> gtdbtk classify_wf --cpus 24 --genome_dir ./my_genomes --out_dir gtdbtk_output
+```
+
+The taxonomic classification of each bacterial and archaeal genome is contained in the \<prefix\>.bac120.classification.tsv and \<prefix\>.ar122.classification.tsv output files.
+
+##### Additional output files 
+
+Each step of the classify workflow generates a number of files that can be consulted for additional information about the processed genomes.
+
+Identify step:
+* \<prefix\>_bac120_markers_summary.tsv: summary of unique, duplicated, and missing markers within the 120 bacterial marker set for each submitted genome
+* \<prefix\>_ar122_markers_summary.tsv: analogous to the above file, but for the 122 archaeal marker set
+* marker_genes directory: contains individual genome results for gene calling using Prodigal and gene identification based on TIGRFAM and Pfam HMMs
+
+Align step:
+* \<prefix\>.user_msa.fasta: FASTA file containing MSA of the submitted genomes
+* \<prefix\>.msa.fasta: FASTA file containing MSA of submitted and reference genomes
+* \<prefix\>.filtered.tsv: list of genomes with an insufficient number of amino acids in MSA
+
+Classify step:
+* \<prefix\>.classification.tsv: classification of user genomes based on the FastANI, RED values, and pplacer. This is the primary output of the GTDB-Tk and contains the taxonomic classification we recommend
+ * \<prefix\>.summary.tsv: additional information regarding the criteria used to classify a genome
+* \<prefix\>.classification_pplacer.tsv: classification of user genomes based only on pplacer
+* \<prefix\>.fastani_results.tsv: tab delimited file indicating the average nucleotide identity (ANI) between a user and reference genome for cases where classification is based on the ANI statistic
+* \<prefix\>.classify.tree: reference tree in Newick format containing all user genomes placed with pplacer in the GTDB-Tk reference tree
+* \<prefix\>.red_dictionary: median RED values for taxonomic ranks
+
+## Validating Species Assignments
+
+The GTDB-Tk uses FastANI to estimate the average nucleotide identity (ANI) between genomes. Species assignments are made using an ANI criteria of 95%. Information about species assignments can be found in the <prefix>.fastani_results.tsv output file.
+
+## De Novo Workflow
+**under active development**
+The *de novo* workflow infers a new tree containing all user supply and GTDB-Tk reference genomes. The classify workflow is recommended for obtaining taxonomic classifications, and this workflow only recommended if a *de novo* tree is desired. This workflow consists of five steps: *identify*, *align*, *infer*, *root*, and *decorate*. The *identify* and *align* steps are the same as in the classify workflow. The *infer* step uses [FastTree](http://www.microbesonline.org/fasttree/) with the WAG+GAMMA models to calculate a *de novo* tree. This tree is then rooted using a user specified outgroup and decorated with the GTDB taxonomy. 
+
+The *de novo* workflow can be run as follows:
+```
+> gtdbtk de_novo_wf --genome_dir <my_genomes> --<marker_set> --outgroup_taxon <outgroup> --out_dir <output_dir>
+```
+This will process all genomes in <my_genomes> using the specified marker set and place the results in <output_dir>. Only genomes previously identified as being bacterial (archaeal) should be included when using the bacterial (archaeal) marker set. The tree will be rooted with the <outgroup> taxon. Identical to the classify workflow, the location of genomes can also be specified using a batch file with the --batchfile flag.
+
+The workflow supports several optional flags, including:
+* cpus: maximum number of CPUs to use
+* min_perc_aa: filter genomes with an insufficient percentage of AA in the MSA (default: 50)
+* taxa_filter: filter genomes to taxa within specific taxonomic groups
+* prot_model:  protein substitution model for tree inference (LG or WAG; default: WAG)
+
+For other flags please consult the command line interface.
+
+Here is an example run of this workflow:
+```
+> gtdbtk de_novo_wf --genome_dir ./genomes --bac120_ms --outgroup_taxon p__Acetothermia --taxa_filter p__Firmicutes --out_dir de_novo_output
+```
+
+## Individual Steps
+
+All steps comprising the classify and <i>de novo</i> workflows can be run independently if desired. Please consult the command line interface for specific details on running each of these steps.
+
+## Cite
+
+A manuscript describing the GTDB-Tk is currently being prepared:
+
+Chaumeil PA, Hugenholtz P, Parks DH. 2018. GTDB-Tk: A toolkit to classify genomes with the Genome Taxonomy Database. \<in prep\>.
+ 
+In the meantime, if you find the GTDB-Tk useful please cite this GitHub page. Please also consider citing the 3rd party applications required by GTDB-Tk such as [Prodigal](http://prodigal.ornl.gov/), [HMMER](http://http://hmmer.org/), [pplacer](http://matsen.fhcrc.org/pplacer/), [FastANI](https://github.com/ParBLiSS/FastANI), and
+[FastTree](http://www.microbesonline.org/fasttree/).
+
+## Copyright
+
+Copyright © 2017 Pierre-Alain Chaumeil. See LICENSE for further details.